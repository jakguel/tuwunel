--- conflicted
+++ resolved
@@ -2084,14 +2084,10 @@
 		}
 	}
 
-	pub fn check(&self) -> Result<(), Error> {
-		check(self)
-	}
-}
-
-fn true_fn() -> bool {
-	true
-}
+	pub fn check(&self) -> Result<(), Error> { check(self) }
+}
+
+fn true_fn() -> bool { true }
 
 fn default_address() -> ListeningAddr {
 	ListeningAddr {
@@ -2099,33 +2095,19 @@
 	}
 }
 
-fn default_port() -> ListeningPort {
-	ListeningPort { ports: Left(8008) }
-}
-
-fn default_unix_socket_perms() -> u32 {
-	660
-}
-
-fn default_database_backups_to_keep() -> i16 {
-	1
-}
-
-fn default_db_write_buffer_capacity_mb() -> f64 {
-	48.0 + parallelism_scaled_f64(4.0)
-}
-
-fn default_db_cache_capacity_mb() -> f64 {
-	128.0 + parallelism_scaled_f64(64.0)
-}
-
-fn default_pdu_cache_capacity() -> u32 {
-	parallelism_scaled_u32(10_000).saturating_add(100_000)
-}
-
-fn default_cache_capacity_modifier() -> f64 {
-	1.0
-}
+fn default_port() -> ListeningPort { ListeningPort { ports: Left(8008) } }
+
+fn default_unix_socket_perms() -> u32 { 660 }
+
+fn default_database_backups_to_keep() -> i16 { 1 }
+
+fn default_db_write_buffer_capacity_mb() -> f64 { 48.0 + parallelism_scaled_f64(4.0) }
+
+fn default_db_cache_capacity_mb() -> f64 { 128.0 + parallelism_scaled_f64(64.0) }
+
+fn default_pdu_cache_capacity() -> u32 { parallelism_scaled_u32(10_000).saturating_add(100_000) }
+
+fn default_cache_capacity_modifier() -> f64 { 1.0 }
 
 fn default_auth_chain_cache_capacity() -> u32 {
 	parallelism_scaled_u32(10_000).saturating_add(100_000)
@@ -2155,109 +2137,59 @@
 	parallelism_scaled_u32(100_000).saturating_add(500_000)
 }
 
-fn default_stateinfo_cache_capacity() -> u32 {
-	parallelism_scaled_u32(100)
-}
-
-fn default_roomid_spacehierarchy_cache_capacity() -> u32 {
-	parallelism_scaled_u32(1000)
-}
-
-fn default_dns_cache_entries() -> u32 {
-	32768
-}
-
-fn default_dns_min_ttl() -> u64 {
-	60 * 180
-}
-
-fn default_dns_min_ttl_nxdomain() -> u64 {
-	60 * 60 * 24 * 3
-}
-
-fn default_dns_attempts() -> u16 {
-	10
-}
-
-fn default_dns_timeout() -> u64 {
-	10
-}
-
-fn default_ip_lookup_strategy() -> u8 {
-	5
-}
+fn default_stateinfo_cache_capacity() -> u32 { parallelism_scaled_u32(100) }
+
+fn default_roomid_spacehierarchy_cache_capacity() -> u32 { parallelism_scaled_u32(1000) }
+
+fn default_dns_cache_entries() -> u32 { 32768 }
+
+fn default_dns_min_ttl() -> u64 { 60 * 180 }
+
+fn default_dns_min_ttl_nxdomain() -> u64 { 60 * 60 * 24 * 3 }
+
+fn default_dns_attempts() -> u16 { 10 }
+
+fn default_dns_timeout() -> u64 { 10 }
+
+fn default_ip_lookup_strategy() -> u8 { 5 }
 
 fn default_max_request_size() -> usize {
 	20 * 1024 * 1024 // Default to 20 MB
 }
 
-fn default_request_conn_timeout() -> u64 {
-	10
-}
-
-fn default_request_timeout() -> u64 {
-	35
-}
-
-fn default_request_total_timeout() -> u64 {
-	320
-}
-
-fn default_request_idle_timeout() -> u64 {
-	5
-}
-
-fn default_request_idle_per_host() -> u16 {
-	1
-}
-
-fn default_well_known_conn_timeout() -> u64 {
-	6
-}
-
-fn default_well_known_timeout() -> u64 {
-	10
-}
-
-fn default_federation_timeout() -> u64 {
-	25
-}
-
-fn default_federation_idle_timeout() -> u64 {
-	25
-}
-
-fn default_federation_idle_per_host() -> u16 {
-	1
-}
-
-fn default_sender_timeout() -> u64 {
-	180
-}
-
-fn default_sender_idle_timeout() -> u64 {
-	180
-}
-
-fn default_sender_retry_backoff_limit() -> u64 {
-	86400
-}
-
-fn default_appservice_timeout() -> u64 {
-	35
-}
-
-fn default_appservice_idle_timeout() -> u64 {
-	300
-}
-
-fn default_pusher_idle_timeout() -> u64 {
-	15
-}
-
-fn default_max_fetch_prev_events() -> u16 {
-	192_u16
-}
+fn default_request_conn_timeout() -> u64 { 10 }
+
+fn default_request_timeout() -> u64 { 35 }
+
+fn default_request_total_timeout() -> u64 { 320 }
+
+fn default_request_idle_timeout() -> u64 { 5 }
+
+fn default_request_idle_per_host() -> u16 { 1 }
+
+fn default_well_known_conn_timeout() -> u64 { 6 }
+
+fn default_well_known_timeout() -> u64 { 10 }
+
+fn default_federation_timeout() -> u64 { 25 }
+
+fn default_federation_idle_timeout() -> u64 { 25 }
+
+fn default_federation_idle_per_host() -> u16 { 1 }
+
+fn default_sender_timeout() -> u64 { 180 }
+
+fn default_sender_idle_timeout() -> u64 { 180 }
+
+fn default_sender_retry_backoff_limit() -> u64 { 86400 }
+
+fn default_appservice_timeout() -> u64 { 35 }
+
+fn default_appservice_idle_timeout() -> u64 { 300 }
+
+fn default_pusher_idle_timeout() -> u64 { 15 }
+
+fn default_max_fetch_prev_events() -> u16 { 192_u16 }
 
 fn default_tracing_flame_filter() -> String {
 	cfg!(debug_assertions)
@@ -2273,9 +2205,7 @@
 		.to_owned()
 }
 
-fn default_tracing_flame_output_path() -> String {
-	"./tracing.folded".to_owned()
-}
+fn default_tracing_flame_output_path() -> String { "./tracing.folded".to_owned() }
 
 fn default_trusted_servers() -> Vec<OwnedServerName> {
 	vec![OwnedServerName::try_from("matrix.org").unwrap()]
@@ -2291,70 +2221,40 @@
 }
 
 #[must_use]
-pub fn default_log_span_events() -> String {
-	"none".into()
-}
-
-fn default_notification_push_path() -> String {
-	"/_matrix/push/v1/notify".to_owned()
-}
-
-fn default_openid_token_ttl() -> u64 {
-	60 * 60
-}
-
-fn default_login_token_ttl() -> u64 {
-	2 * 60 * 1000
-}
-
-fn default_turn_ttl() -> u64 {
-	60 * 60 * 24
-}
-
-fn default_presence_idle_timeout_s() -> u64 {
-	5 * 60
-}
-
-fn default_presence_offline_timeout_s() -> u64 {
-	30 * 60
-}
-
-fn default_typing_federation_timeout_s() -> u64 {
-	30
-}
-
-fn default_typing_client_timeout_min_s() -> u64 {
-	15
-}
-
-fn default_typing_client_timeout_max_s() -> u64 {
-	45
-}
-
-fn default_rocksdb_recovery_mode() -> u8 {
-	1
-}
-
-fn default_rocksdb_log_level() -> String {
-	"error".to_owned()
-}
-
-fn default_rocksdb_log_time_to_roll() -> usize {
-	0
-}
-
-fn default_rocksdb_max_log_files() -> usize {
-	3
-}
+pub fn default_log_span_events() -> String { "none".into() }
+
+fn default_notification_push_path() -> String { "/_matrix/push/v1/notify".to_owned() }
+
+fn default_openid_token_ttl() -> u64 { 60 * 60 }
+
+fn default_login_token_ttl() -> u64 { 2 * 60 * 1000 }
+
+fn default_turn_ttl() -> u64 { 60 * 60 * 24 }
+
+fn default_presence_idle_timeout_s() -> u64 { 5 * 60 }
+
+fn default_presence_offline_timeout_s() -> u64 { 30 * 60 }
+
+fn default_typing_federation_timeout_s() -> u64 { 30 }
+
+fn default_typing_client_timeout_min_s() -> u64 { 15 }
+
+fn default_typing_client_timeout_max_s() -> u64 { 45 }
+
+fn default_rocksdb_recovery_mode() -> u8 { 1 }
+
+fn default_rocksdb_log_level() -> String { "error".to_owned() }
+
+fn default_rocksdb_log_time_to_roll() -> usize { 0 }
+
+fn default_rocksdb_max_log_files() -> usize { 3 }
 
 fn default_rocksdb_max_log_file_size() -> usize {
 	// 4 megabytes
 	4 * 1024 * 1024
 }
 
-fn default_rocksdb_parallelism_threads() -> usize {
-	0
-}
+fn default_rocksdb_parallelism_threads() -> usize { 0 }
 
 fn default_rocksdb_compression_algo() -> String {
 	cfg!(feature = "zstd_compression")
@@ -2367,28 +2267,20 @@
 /// RocksDB as the default magic number and translated to the library's default
 /// compression level as they all differ. See their `kDefaultCompressionLevel`.
 #[allow(clippy::doc_markdown)]
-fn default_rocksdb_compression_level() -> i32 {
-	32767
-}
+fn default_rocksdb_compression_level() -> i32 { 32767 }
 
 /// Default RocksDB compression level is 32767, which is internally read by
 /// RocksDB as the default magic number and translated to the library's default
 /// compression level as they all differ. See their `kDefaultCompressionLevel`.
 #[allow(clippy::doc_markdown)]
-fn default_rocksdb_bottommost_compression_level() -> i32 {
-	32767
-}
-
-fn default_rocksdb_stats_level() -> u8 {
-	1
-}
+fn default_rocksdb_bottommost_compression_level() -> i32 { 32767 }
+
+fn default_rocksdb_stats_level() -> u8 { 1 }
 
 // I know, it's a great name
 #[must_use]
 #[inline]
-pub fn default_default_room_version() -> RoomVersionId {
-	RoomVersionId::V11
-}
+pub fn default_default_room_version() -> RoomVersionId { RoomVersionId::V11 }
 
 fn default_ip_range_denylist() -> Vec<String> {
 	vec![
@@ -2418,25 +2310,15 @@
 	256_000 // 256KB
 }
 
-fn default_new_user_displayname_suffix() -> String {
-	"🎔".to_owned()
-}
-
-fn default_sentry_endpoint() -> Option<Url> {
-	None
-}
-
-fn default_sentry_traces_sample_rate() -> f32 {
-	0.15
-}
-
-fn default_sentry_filter() -> String {
-	"info".to_owned()
-}
-
-fn default_startup_netburst_keep() -> i64 {
-	50
-}
+fn default_new_user_displayname_suffix() -> String { "🎔".to_owned() }
+
+fn default_sentry_endpoint() -> Option<Url> { None }
+
+fn default_sentry_traces_sample_rate() -> f32 { 0.15 }
+
+fn default_sentry_filter() -> String { "info".to_owned() }
+
+fn default_startup_netburst_keep() -> i64 { 50 }
 
 fn default_admin_log_capture() -> String {
 	cfg!(debug_assertions)
@@ -2445,14 +2327,10 @@
 		.to_owned()
 }
 
-fn default_admin_room_tag() -> String {
-	"m.server_notice".to_owned()
-}
+fn default_admin_room_tag() -> String { "m.server_notice".to_owned() }
 
 #[allow(clippy::as_conversions, clippy::cast_precision_loss)]
-fn parallelism_scaled_f64(val: f64) -> f64 {
-	val * (sys::available_parallelism() as f64)
-}
+fn parallelism_scaled_f64(val: f64) -> f64 { val * (sys::available_parallelism() as f64) }
 
 fn parallelism_scaled_u32(val: u32) -> u32 {
 	let val = val
@@ -2463,13 +2341,9 @@
 		.unwrap_or(u32::MAX)
 }
 
-fn parallelism_scaled(val: usize) -> usize {
-	val.saturating_mul(sys::available_parallelism())
-}
-
-fn default_trusted_server_batch_size() -> usize {
-	256
-}
+fn parallelism_scaled(val: usize) -> usize { val.saturating_mul(sys::available_parallelism()) }
+
+fn default_trusted_server_batch_size() -> usize { 256 }
 
 fn default_db_pool_workers() -> usize {
 	sys::available_parallelism()
@@ -2477,61 +2351,28 @@
 		.clamp(32, 1024)
 }
 
-fn default_db_pool_workers_limit() -> usize {
-	64
-}
-
-fn default_db_pool_queue_mult() -> usize {
-	4
-}
-
-fn default_stream_width_default() -> usize {
-	32
-}
-
-fn default_stream_width_scale() -> f32 {
-	1.0
-}
-
-fn default_stream_amplification() -> usize {
-	1024
-}
-
-fn default_client_receive_timeout() -> u64 {
-	75
-}
-
-fn default_client_request_timeout() -> u64 {
-	180
-}
-
-fn default_client_response_timeout() -> u64 {
-	120
-}
-
-fn default_client_shutdown_timeout() -> u64 {
-	15
-}
-
-fn default_sender_shutdown_timeout() -> u64 {
-	5
-}
+fn default_db_pool_workers_limit() -> usize { 64 }
+
+fn default_db_pool_queue_mult() -> usize { 4 }
+
+fn default_stream_width_default() -> usize { 32 }
+
+fn default_stream_width_scale() -> f32 { 1.0 }
+
+fn default_stream_amplification() -> usize { 1024 }
+
+fn default_client_receive_timeout() -> u64 { 75 }
+
+fn default_client_request_timeout() -> u64 { 180 }
+
+fn default_client_response_timeout() -> u64 { 120 }
+
+fn default_client_shutdown_timeout() -> u64 { 15 }
+
+fn default_sender_shutdown_timeout() -> u64 { 5 }
 
 // blurhashing defaults recommended by https://blurha.sh/
 // 2^25
-<<<<<<< HEAD
-pub(super) fn default_blurhash_max_raw_size() -> u64 {
-	33_554_432
-}
-
-pub(super) fn default_blurhash_x_component() -> u32 {
-	4
-}
-
-pub(super) fn default_blurhash_y_component() -> u32 {
-	3
-}
-=======
 fn default_blurhash_max_raw_size() -> u64 { 33_554_432 }
 
 fn default_blurhash_x_component() -> u32 { 4 }
@@ -2543,6 +2384,5 @@
 fn default_ldap_uid_attribute() -> String { String::from("uid") }
 
 fn default_ldap_mail_attribute() -> String { String::from("mail") }
->>>>>>> c6984afd
 
 fn default_ldap_name_attribute() -> String { String::from("givenName") }