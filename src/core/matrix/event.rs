--- conflicted
+++ resolved
@@ -123,35 +123,6 @@
 		utils::to_canonical_object(self.as_pdu()).expect("failed to create Value::Object")
 	}
 
-<<<<<<< HEAD
-	fn event_id(&self) -> &Self::Id {
-		(*self).event_id()
-	}
-
-	fn room_id(&self) -> &RoomId {
-		(*self).room_id()
-	}
-
-	fn sender(&self) -> &UserId {
-		(*self).sender()
-	}
-
-	fn origin_server_ts(&self) -> MilliSecondsSinceUnixEpoch {
-		(*self).origin_server_ts()
-	}
-
-	fn event_type(&self) -> &TimelineEventType {
-		(*self).event_type()
-	}
-
-	fn content(&self) -> &RawJsonValue {
-		(*self).content()
-	}
-
-	fn state_key(&self) -> Option<&str> {
-		(*self).state_key()
-	}
-=======
 	#[inline]
 	fn into_value(self) -> JsonValue
 	where
@@ -177,7 +148,6 @@
 	//
 	// Canonical properties
 	//
->>>>>>> c6984afd
 
 	/// All the authenticating events for this event.
 	fn auth_events(&self) -> impl DoubleEndedIterator<Item = &EventId> + Clone + Send + '_;
@@ -212,13 +182,7 @@
 	/// Metadata container; peer-trusted only.
 	fn unsigned(&self) -> Option<&RawJsonValue>;
 
-<<<<<<< HEAD
-	fn redacts(&self) -> Option<&Self::Id> {
-		(*self).redacts()
-	}
-=======
 	//#[deprecated]
 	#[inline]
 	fn event_type(&self) -> &TimelineEventType { self.kind() }
->>>>>>> c6984afd
 }