#[cfg(tuwunel_bench)]
extern crate test;

use std::{
	borrow::Borrow,
	collections::{HashMap, HashSet},
	sync::atomic::{AtomicU64, Ordering::SeqCst},
};

use futures::{future, future::ready};
use maplit::{btreemap, hashmap, hashset};
use ruma::{
	EventId, MilliSecondsSinceUnixEpoch, OwnedEventId, RoomId, RoomVersionId, Signatures, UserId,
	events::{
		StateEventType, TimelineEventType,
		room::{
			join_rules::{JoinRule, RoomJoinRulesEventContent},
			member::{MembershipState, RoomMemberEventContent},
		},
	},
	int, room_id, uint, user_id,
};
use serde_json::{
	json,
	value::{RawValue as RawJsonValue, to_raw_value as to_raw_json_value},
};

use crate::{
	matrix::{Event, Pdu, pdu::EventHash},
	state_res::{self as state_res, Error, Result, StateMap},
};

static SERVER_TIMESTAMP: AtomicU64 = AtomicU64::new(0);

#[cfg(tuwunel_bench)]
#[cfg_attr(tuwunel_bench, bench)]
fn lexico_topo_sort(c: &mut test::Bencher) {
	let graph = hashmap! {
		event_id("l") => hashset![event_id("o")],
		event_id("m") => hashset![event_id("n"), event_id("o")],
		event_id("n") => hashset![event_id("o")],
		event_id("o") => hashset![], // "o" has zero outgoing edges but 4 incoming edges
		event_id("p") => hashset![event_id("o")],
	};

	c.iter(|| {
		let _ = state_res::lexicographical_topological_sort(&graph, &|_| {
			future::ok((int!(0), MilliSecondsSinceUnixEpoch(uint!(0))))
		});
	});
}

#[cfg(tuwunel_bench)]
#[cfg_attr(tuwunel_bench, bench)]
fn resolution_shallow_auth_chain(c: &mut test::Bencher) {
	let mut store = TestStore(hashmap! {});

	// build up the DAG
	let (state_at_bob, state_at_charlie, _) = store.set_up();

	c.iter(|| async {
		let ev_map = store.0.clone();
		let state_sets = [&state_at_bob, &state_at_charlie];
		let fetch = |id: OwnedEventId| ready(ev_map.get(&id).map(ToOwned::to_owned));
		let exists = |id: OwnedEventId| ready(ev_map.get(&id).is_some());
		let auth_chain_sets: Vec<HashSet<_>> = state_sets
			.iter()
			.map(|map| {
				store
					.auth_event_ids(room_id(), map.values().cloned().collect())
					.unwrap()
			})
			.collect();

		let _ = match state_res::resolve(
			&RoomVersionId::V6,
			state_sets.into_iter(),
			&auth_chain_sets,
			&fetch,
			&exists,
		)
		.await
		{
			| Ok(state) => state,
			| Err(e) => panic!("{e}"),
		};
	});
}

#[cfg(tuwunel_bench)]
#[cfg_attr(tuwunel_bench, bench)]
fn resolve_deeper_event_set(c: &mut test::Bencher) {
	let mut inner = INITIAL_EVENTS();
	let ban = BAN_STATE_SET();

	inner.extend(ban);
	let store = TestStore(inner.clone());

	let state_set_a = [
		inner.get(&event_id("CREATE")).unwrap(),
		inner.get(&event_id("IJR")).unwrap(),
		inner.get(&event_id("IMA")).unwrap(),
		inner.get(&event_id("IMB")).unwrap(),
		inner.get(&event_id("IMC")).unwrap(),
		inner.get(&event_id("MB")).unwrap(),
		inner.get(&event_id("PA")).unwrap(),
	]
	.iter()
	.map(|ev| {
		(
			(ev.event_type().clone().into(), ev.state_key().unwrap().into()),
			ev.event_id().to_owned(),
		)
	})
	.collect::<StateMap<_>>();

	let state_set_b = [
		inner.get(&event_id("CREATE")).unwrap(),
		inner.get(&event_id("IJR")).unwrap(),
		inner.get(&event_id("IMA")).unwrap(),
		inner.get(&event_id("IMB")).unwrap(),
		inner.get(&event_id("IMC")).unwrap(),
		inner.get(&event_id("IME")).unwrap(),
		inner.get(&event_id("PA")).unwrap(),
	]
	.iter()
	.map(|ev| {
		(
			(ev.event_type().clone().into(), ev.state_key().unwrap().into()),
			ev.event_id().to_owned(),
		)
	})
	.collect::<StateMap<_>>();

	c.iter(|| async {
		let state_sets = [&state_set_a, &state_set_b];
		let auth_chain_sets: Vec<HashSet<_>> = state_sets
			.iter()
			.map(|map| {
				store
					.auth_event_ids(room_id(), map.values().cloned().collect())
					.unwrap()
			})
			.collect();

		let fetch = |id: OwnedEventId| ready(inner.get(&id).map(ToOwned::to_owned));
		let exists = |id: OwnedEventId| ready(inner.get(&id).is_some());
		let _ = match state_res::resolve(
			&RoomVersionId::V6,
			state_sets.into_iter(),
			&auth_chain_sets,
			&fetch,
			&exists,
		)
		.await
		{
			| Ok(state) => state,
			| Err(_) => panic!("resolution failed during benchmarking"),
		};
	});
}

//*/////////////////////////////////////////////////////////////////////
//
//  IMPLEMENTATION DETAILS AHEAD
//
/////////////////////////////////////////////////////////////////////*/
struct TestStore<E: Event>(HashMap<OwnedEventId, E>);

#[allow(unused)]
impl<E: Event + Clone> TestStore<E> {
	fn get_event(&self, room_id: &RoomId, event_id: &EventId) -> Result<E> {
		self.0
			.get(event_id)
			.cloned()
			.ok_or_else(|| Error::NotFound(format!("{} not found", event_id)))
	}

	/// Returns the events that correspond to the `event_ids` sorted in the same
	/// order.
	fn get_events(&self, room_id: &RoomId, event_ids: &[OwnedEventId]) -> Result<Vec<E>> {
		let mut events = vec![];
		for id in event_ids {
			events.push(self.get_event(room_id, id)?);
		}
		Ok(events)
	}

	/// Returns a Vec of the related auth events to the given `event`.
	fn auth_event_ids(
		&self,
		room_id: &RoomId,
		event_ids: Vec<OwnedEventId>,
	) -> Result<HashSet<OwnedEventId>> {
		let mut result = HashSet::new();
		let mut stack = event_ids;

		// DFS for auth event chain
		while !stack.is_empty() {
			let ev_id = stack.pop().unwrap();
			if result.contains(&ev_id) {
				continue;
			}

			result.insert(ev_id.clone());

			let event = self.get_event(room_id, ev_id.borrow())?;

			stack.extend(event.auth_events().map(ToOwned::to_owned));
		}

		Ok(result)
	}

	/// Returns a vector representing the difference in auth chains of the given
	/// `events`.
	fn auth_chain_diff(
		&self,
		room_id: &RoomId,
		event_ids: Vec<Vec<OwnedEventId>>,
	) -> Result<Vec<OwnedEventId>> {
		let mut auth_chain_sets = vec![];
		for ids in event_ids {
			// TODO state store `auth_event_ids` returns self in the event ids list
			// when an event returns `auth_event_ids` self is not contained
			let chain = self
				.auth_event_ids(room_id, ids)?
				.into_iter()
				.collect::<HashSet<_>>();
			auth_chain_sets.push(chain);
		}

		if let Some(first) = auth_chain_sets.first().cloned() {
			let common = auth_chain_sets
				.iter()
				.skip(1)
				.fold(first, |a, b| a.intersection(b).cloned().collect::<HashSet<_>>());

			Ok(auth_chain_sets
				.into_iter()
				.flatten()
				.filter(|id| !common.contains(id))
				.collect())
		} else {
			Ok(vec![])
		}
	}
}

impl TestStore<Pdu> {
	#[allow(clippy::type_complexity)]
	fn set_up(
		&mut self,
	) -> (StateMap<OwnedEventId>, StateMap<OwnedEventId>, StateMap<OwnedEventId>) {
		let create_event = to_pdu_event::<&EventId>(
			"CREATE",
			alice(),
			TimelineEventType::RoomCreate,
			Some(""),
			to_raw_json_value(&json!({ "creator": alice() })).unwrap(),
			&[],
			&[],
		);
		let cre = create_event.event_id().to_owned();
		self.0.insert(cre.clone(), create_event.clone());

		let alice_mem = to_pdu_event(
			"IMA",
			alice(),
			TimelineEventType::RoomMember,
			Some(alice().to_string().as_str()),
			member_content_join(),
			&[cre.clone()],
			&[cre.clone()],
		);
		self.0
			.insert(alice_mem.event_id().to_owned(), alice_mem.clone());

		let join_rules = to_pdu_event(
			"IJR",
			alice(),
			TimelineEventType::RoomJoinRules,
			Some(""),
			to_raw_json_value(&RoomJoinRulesEventContent::new(JoinRule::Public)).unwrap(),
			&[cre.clone(), alice_mem.event_id().to_owned()],
			&[alice_mem.event_id().to_owned()],
		);
		self.0
			.insert(join_rules.event_id().to_owned(), join_rules.clone());

		// Bob and Charlie join at the same time, so there is a fork
		// this will be represented in the state_sets when we resolve
		let bob_mem = to_pdu_event(
			"IMB",
			bob(),
			TimelineEventType::RoomMember,
			Some(bob().to_string().as_str()),
			member_content_join(),
			&[cre.clone(), join_rules.event_id().to_owned()],
			&[join_rules.event_id().to_owned()],
		);
		self.0
			.insert(bob_mem.event_id().to_owned(), bob_mem.clone());

		let charlie_mem = to_pdu_event(
			"IMC",
			charlie(),
			TimelineEventType::RoomMember,
			Some(charlie().to_string().as_str()),
			member_content_join(),
			&[cre, join_rules.event_id().to_owned()],
			&[join_rules.event_id().to_owned()],
		);
		self.0
			.insert(charlie_mem.event_id().to_owned(), charlie_mem.clone());

		let state_at_bob = [&create_event, &alice_mem, &join_rules, &bob_mem]
			.iter()
			.map(|ev| {
				(
					(ev.event_type().clone().into(), ev.state_key().unwrap().into()),
					ev.event_id().to_owned(),
				)
			})
			.collect::<StateMap<_>>();

		let state_at_charlie = [&create_event, &alice_mem, &join_rules, &charlie_mem]
			.iter()
			.map(|ev| {
				(
					(ev.event_type().clone().into(), ev.state_key().unwrap().into()),
					ev.event_id().to_owned(),
				)
			})
			.collect::<StateMap<_>>();

		let expected = [&create_event, &alice_mem, &join_rules, &bob_mem, &charlie_mem]
			.iter()
			.map(|ev| {
				(
					(ev.event_type().clone().into(), ev.state_key().unwrap().into()),
					ev.event_id().to_owned(),
				)
			})
			.collect::<StateMap<_>>();

		(state_at_bob, state_at_charlie, expected)
	}
}

fn event_id(id: &str) -> OwnedEventId {
	if id.contains('$') {
		return id.try_into().unwrap();
	}
	format!("${}:foo", id).try_into().unwrap()
}

fn alice() -> &'static UserId {
	user_id!("@alice:foo")
}

fn bob() -> &'static UserId {
	user_id!("@bob:foo")
}

fn charlie() -> &'static UserId {
	user_id!("@charlie:foo")
}

fn ella() -> &'static UserId {
	user_id!("@ella:foo")
}

fn room_id() -> &'static RoomId {
	room_id!("!test:foo")
}

fn member_content_ban() -> Box<RawJsonValue> {
	to_raw_json_value(&RoomMemberEventContent::new(MembershipState::Ban)).unwrap()
}

fn member_content_join() -> Box<RawJsonValue> {
	to_raw_json_value(&RoomMemberEventContent::new(MembershipState::Join)).unwrap()
}

fn to_pdu_event<S>(
	id: &str,
	sender: &UserId,
	ev_type: TimelineEventType,
	state_key: Option<&str>,
	content: Box<RawJsonValue>,
	auth_events: &[S],
	prev_events: &[S],
) -> Pdu
where
	S: AsRef<str>,
{
	// We don't care if the addition happens in order just that it is atomic
	// (each event has its own value)
	let ts = SERVER_TIMESTAMP.fetch_add(1, SeqCst);
	let id = if id.contains('$') {
		id.to_owned()
	} else {
		format!("${}:foo", id)
	};
	let auth_events = auth_events
		.iter()
		.map(AsRef::as_ref)
		.map(event_id)
		.collect::<Vec<_>>();
	let prev_events = prev_events
		.iter()
		.map(AsRef::as_ref)
		.map(event_id)
		.collect::<Vec<_>>();

	Pdu {
		event_id: id.try_into().unwrap(),
		room_id: room_id().to_owned(),
		sender: sender.to_owned(),
		origin_server_ts: ts.try_into().unwrap(),
		state_key: state_key.map(Into::into),
		kind: ev_type,
		content,
		origin: None,
		redacts: None,
		unsigned: None,
		auth_events,
		prev_events,
		depth: uint!(0),
		hashes: EventHash { sha256: String::new() },
		signatures: None,
	}
}

// all graphs start with these input events
#[allow(non_snake_case)]
fn INITIAL_EVENTS() -> HashMap<OwnedEventId, Pdu> {
	vec![
		to_pdu_event::<&EventId>(
			"CREATE",
			alice(),
			TimelineEventType::RoomCreate,
			Some(""),
			to_raw_json_value(&json!({ "creator": alice() })).unwrap(),
			&[],
			&[],
		),
		to_pdu_event(
			"IMA",
			alice(),
			TimelineEventType::RoomMember,
			Some(alice().as_str()),
			member_content_join(),
			&["CREATE"],
			&["CREATE"],
		),
		to_pdu_event(
			"IPOWER",
			alice(),
			TimelineEventType::RoomPowerLevels,
			Some(""),
			to_raw_json_value(&json!({ "users": { alice(): 100 } })).unwrap(),
			&["CREATE", "IMA"],
			&["IMA"],
		),
		to_pdu_event(
			"IJR",
			alice(),
			TimelineEventType::RoomJoinRules,
			Some(""),
			to_raw_json_value(&RoomJoinRulesEventContent::new(JoinRule::Public)).unwrap(),
			&["CREATE", "IMA", "IPOWER"],
			&["IPOWER"],
		),
		to_pdu_event(
			"IMB",
			bob(),
			TimelineEventType::RoomMember,
			Some(bob().to_string().as_str()),
			member_content_join(),
			&["CREATE", "IJR", "IPOWER"],
			&["IJR"],
		),
		to_pdu_event(
			"IMC",
			charlie(),
			TimelineEventType::RoomMember,
			Some(charlie().to_string().as_str()),
			member_content_join(),
			&["CREATE", "IJR", "IPOWER"],
			&["IMB"],
		),
		to_pdu_event::<&EventId>(
			"START",
			charlie(),
			TimelineEventType::RoomTopic,
			Some(""),
			to_raw_json_value(&json!({})).unwrap(),
			&[],
			&[],
		),
		to_pdu_event::<&EventId>(
			"END",
			charlie(),
			TimelineEventType::RoomTopic,
			Some(""),
			to_raw_json_value(&json!({})).unwrap(),
			&[],
			&[],
		),
	]
	.into_iter()
	.map(|ev| (ev.event_id().to_owned(), ev))
	.collect()
}

// all graphs start with these input events
#[allow(non_snake_case)]
fn BAN_STATE_SET() -> HashMap<OwnedEventId, Pdu> {
	vec![
		to_pdu_event(
			"PA",
			alice(),
			TimelineEventType::RoomPowerLevels,
			Some(""),
			to_raw_json_value(&json!({ "users": { alice(): 100, bob(): 50 } })).unwrap(),
			&["CREATE", "IMA", "IPOWER"], // auth_events
			&["START"],                   // prev_events
		),
		to_pdu_event(
			"PB",
			alice(),
			TimelineEventType::RoomPowerLevels,
			Some(""),
			to_raw_json_value(&json!({ "users": { alice(): 100, bob(): 50 } })).unwrap(),
			&["CREATE", "IMA", "IPOWER"],
			&["END"],
		),
		to_pdu_event(
			"MB",
			alice(),
			TimelineEventType::RoomMember,
			Some(ella().as_str()),
			member_content_ban(),
			&["CREATE", "IMA", "PB"],
			&["PA"],
		),
		to_pdu_event(
			"IME",
			ella(),
			TimelineEventType::RoomMember,
			Some(ella().as_str()),
			member_content_join(),
			&["CREATE", "IJR", "PA"],
			&["MB"],
		),
	]
	.into_iter()
	.map(|ev| (ev.event_id().to_owned(), ev))
	.collect()
<<<<<<< HEAD
}

/// Convenience trait for adding event type plus state key to state maps.
trait EventTypeExt {
	fn with_state_key(self, state_key: impl Into<String>) -> (StateEventType, String);
}

impl EventTypeExt for &TimelineEventType {
	fn with_state_key(self, state_key: impl Into<String>) -> (StateEventType, String) {
		(self.to_string().into(), state_key.into())
	}
}

mod event {
	use ruma::{
		MilliSecondsSinceUnixEpoch, OwnedEventId, RoomId, UserId,
		events::{TimelineEventType, pdu::Pdu},
	};
	use serde::{Deserialize, Serialize};
	use serde_json::value::RawValue as RawJsonValue;

	use super::Event;

	impl Event for PduEvent {
		type Id = OwnedEventId;

		fn event_id(&self) -> &Self::Id {
			&self.event_id
		}

		fn room_id(&self) -> &RoomId {
			match &self.rest {
				| Pdu::RoomV1Pdu(ev) => &ev.room_id,
				| Pdu::RoomV3Pdu(ev) => &ev.room_id,
				#[cfg(not(feature = "unstable-exhaustive-types"))]
				| _ => unreachable!("new PDU version"),
			}
		}

		fn sender(&self) -> &UserId {
			match &self.rest {
				| Pdu::RoomV1Pdu(ev) => &ev.sender,
				| Pdu::RoomV3Pdu(ev) => &ev.sender,
				#[cfg(not(feature = "unstable-exhaustive-types"))]
				| _ => unreachable!("new PDU version"),
			}
		}

		fn event_type(&self) -> &TimelineEventType {
			match &self.rest {
				| Pdu::RoomV1Pdu(ev) => &ev.kind,
				| Pdu::RoomV3Pdu(ev) => &ev.kind,
				#[cfg(not(feature = "unstable-exhaustive-types"))]
				| _ => unreachable!("new PDU version"),
			}
		}

		fn content(&self) -> &RawJsonValue {
			match &self.rest {
				| Pdu::RoomV1Pdu(ev) => &ev.content,
				| Pdu::RoomV3Pdu(ev) => &ev.content,
				#[cfg(not(feature = "unstable-exhaustive-types"))]
				| _ => unreachable!("new PDU version"),
			}
		}

		fn origin_server_ts(&self) -> MilliSecondsSinceUnixEpoch {
			match &self.rest {
				| Pdu::RoomV1Pdu(ev) => ev.origin_server_ts,
				| Pdu::RoomV3Pdu(ev) => ev.origin_server_ts,
				#[cfg(not(feature = "unstable-exhaustive-types"))]
				| _ => unreachable!("new PDU version"),
			}
		}

		fn state_key(&self) -> Option<&str> {
			match &self.rest {
				| Pdu::RoomV1Pdu(ev) => ev.state_key.as_deref(),
				| Pdu::RoomV3Pdu(ev) => ev.state_key.as_deref(),
				#[cfg(not(feature = "unstable-exhaustive-types"))]
				| _ => unreachable!("new PDU version"),
			}
		}

		fn prev_events(&self) -> Box<dyn DoubleEndedIterator<Item = &Self::Id> + Send + '_> {
			match &self.rest {
				| Pdu::RoomV1Pdu(ev) => Box::new(ev.prev_events.iter().map(|(id, _)| id)),
				| Pdu::RoomV3Pdu(ev) => Box::new(ev.prev_events.iter()),
				#[cfg(not(feature = "unstable-exhaustive-types"))]
				| _ => unreachable!("new PDU version"),
			}
		}

		fn auth_events(&self) -> Box<dyn DoubleEndedIterator<Item = &Self::Id> + Send + '_> {
			match &self.rest {
				| Pdu::RoomV1Pdu(ev) => Box::new(ev.auth_events.iter().map(|(id, _)| id)),
				| Pdu::RoomV3Pdu(ev) => Box::new(ev.auth_events.iter()),
				#[cfg(not(feature = "unstable-exhaustive-types"))]
				| _ => unreachable!("new PDU version"),
			}
		}

		fn redacts(&self) -> Option<&Self::Id> {
			match &self.rest {
				| Pdu::RoomV1Pdu(ev) => ev.redacts.as_ref(),
				| Pdu::RoomV3Pdu(ev) => ev.redacts.as_ref(),
				#[cfg(not(feature = "unstable-exhaustive-types"))]
				| _ => unreachable!("new PDU version"),
			}
		}
	}

	#[derive(Clone, Debug, Deserialize, Serialize)]
	pub(crate) struct PduEvent {
		pub(crate) event_id: OwnedEventId,
		#[serde(flatten)]
		pub(crate) rest: Pdu,
	}
=======
>>>>>>> c6984afd
}<|MERGE_RESOLUTION|>--- conflicted
+++ resolved
@@ -355,25 +355,15 @@
 	format!("${}:foo", id).try_into().unwrap()
 }
 
-fn alice() -> &'static UserId {
-	user_id!("@alice:foo")
-}
-
-fn bob() -> &'static UserId {
-	user_id!("@bob:foo")
-}
-
-fn charlie() -> &'static UserId {
-	user_id!("@charlie:foo")
-}
-
-fn ella() -> &'static UserId {
-	user_id!("@ella:foo")
-}
-
-fn room_id() -> &'static RoomId {
-	room_id!("!test:foo")
-}
+fn alice() -> &'static UserId { user_id!("@alice:foo") }
+
+fn bob() -> &'static UserId { user_id!("@bob:foo") }
+
+fn charlie() -> &'static UserId { user_id!("@charlie:foo") }
+
+fn ella() -> &'static UserId { user_id!("@ella:foo") }
+
+fn room_id() -> &'static RoomId { room_id!("!test:foo") }
 
 fn member_content_ban() -> Box<RawJsonValue> {
 	to_raw_json_value(&RoomMemberEventContent::new(MembershipState::Ban)).unwrap()
@@ -559,125 +549,4 @@
 	.into_iter()
 	.map(|ev| (ev.event_id().to_owned(), ev))
 	.collect()
-<<<<<<< HEAD
-}
-
-/// Convenience trait for adding event type plus state key to state maps.
-trait EventTypeExt {
-	fn with_state_key(self, state_key: impl Into<String>) -> (StateEventType, String);
-}
-
-impl EventTypeExt for &TimelineEventType {
-	fn with_state_key(self, state_key: impl Into<String>) -> (StateEventType, String) {
-		(self.to_string().into(), state_key.into())
-	}
-}
-
-mod event {
-	use ruma::{
-		MilliSecondsSinceUnixEpoch, OwnedEventId, RoomId, UserId,
-		events::{TimelineEventType, pdu::Pdu},
-	};
-	use serde::{Deserialize, Serialize};
-	use serde_json::value::RawValue as RawJsonValue;
-
-	use super::Event;
-
-	impl Event for PduEvent {
-		type Id = OwnedEventId;
-
-		fn event_id(&self) -> &Self::Id {
-			&self.event_id
-		}
-
-		fn room_id(&self) -> &RoomId {
-			match &self.rest {
-				| Pdu::RoomV1Pdu(ev) => &ev.room_id,
-				| Pdu::RoomV3Pdu(ev) => &ev.room_id,
-				#[cfg(not(feature = "unstable-exhaustive-types"))]
-				| _ => unreachable!("new PDU version"),
-			}
-		}
-
-		fn sender(&self) -> &UserId {
-			match &self.rest {
-				| Pdu::RoomV1Pdu(ev) => &ev.sender,
-				| Pdu::RoomV3Pdu(ev) => &ev.sender,
-				#[cfg(not(feature = "unstable-exhaustive-types"))]
-				| _ => unreachable!("new PDU version"),
-			}
-		}
-
-		fn event_type(&self) -> &TimelineEventType {
-			match &self.rest {
-				| Pdu::RoomV1Pdu(ev) => &ev.kind,
-				| Pdu::RoomV3Pdu(ev) => &ev.kind,
-				#[cfg(not(feature = "unstable-exhaustive-types"))]
-				| _ => unreachable!("new PDU version"),
-			}
-		}
-
-		fn content(&self) -> &RawJsonValue {
-			match &self.rest {
-				| Pdu::RoomV1Pdu(ev) => &ev.content,
-				| Pdu::RoomV3Pdu(ev) => &ev.content,
-				#[cfg(not(feature = "unstable-exhaustive-types"))]
-				| _ => unreachable!("new PDU version"),
-			}
-		}
-
-		fn origin_server_ts(&self) -> MilliSecondsSinceUnixEpoch {
-			match &self.rest {
-				| Pdu::RoomV1Pdu(ev) => ev.origin_server_ts,
-				| Pdu::RoomV3Pdu(ev) => ev.origin_server_ts,
-				#[cfg(not(feature = "unstable-exhaustive-types"))]
-				| _ => unreachable!("new PDU version"),
-			}
-		}
-
-		fn state_key(&self) -> Option<&str> {
-			match &self.rest {
-				| Pdu::RoomV1Pdu(ev) => ev.state_key.as_deref(),
-				| Pdu::RoomV3Pdu(ev) => ev.state_key.as_deref(),
-				#[cfg(not(feature = "unstable-exhaustive-types"))]
-				| _ => unreachable!("new PDU version"),
-			}
-		}
-
-		fn prev_events(&self) -> Box<dyn DoubleEndedIterator<Item = &Self::Id> + Send + '_> {
-			match &self.rest {
-				| Pdu::RoomV1Pdu(ev) => Box::new(ev.prev_events.iter().map(|(id, _)| id)),
-				| Pdu::RoomV3Pdu(ev) => Box::new(ev.prev_events.iter()),
-				#[cfg(not(feature = "unstable-exhaustive-types"))]
-				| _ => unreachable!("new PDU version"),
-			}
-		}
-
-		fn auth_events(&self) -> Box<dyn DoubleEndedIterator<Item = &Self::Id> + Send + '_> {
-			match &self.rest {
-				| Pdu::RoomV1Pdu(ev) => Box::new(ev.auth_events.iter().map(|(id, _)| id)),
-				| Pdu::RoomV3Pdu(ev) => Box::new(ev.auth_events.iter()),
-				#[cfg(not(feature = "unstable-exhaustive-types"))]
-				| _ => unreachable!("new PDU version"),
-			}
-		}
-
-		fn redacts(&self) -> Option<&Self::Id> {
-			match &self.rest {
-				| Pdu::RoomV1Pdu(ev) => ev.redacts.as_ref(),
-				| Pdu::RoomV3Pdu(ev) => ev.redacts.as_ref(),
-				#[cfg(not(feature = "unstable-exhaustive-types"))]
-				| _ => unreachable!("new PDU version"),
-			}
-		}
-	}
-
-	#[derive(Clone, Debug, Deserialize, Serialize)]
-	pub(crate) struct PduEvent {
-		pub(crate) event_id: OwnedEventId,
-		#[serde(flatten)]
-		pub(crate) rest: Pdu,
-	}
-=======
->>>>>>> c6984afd
 }