--- conflicted
+++ resolved
@@ -378,29 +378,17 @@
 	format!("${id}:foo").try_into().unwrap()
 }
 
-pub(crate) fn alice() -> &'static UserId {
-	user_id!("@alice:foo")
-}
-
-pub(crate) fn bob() -> &'static UserId {
-	user_id!("@bob:foo")
-}
-
-pub(crate) fn charlie() -> &'static UserId {
-	user_id!("@charlie:foo")
-}
-
-pub(crate) fn ella() -> &'static UserId {
-	user_id!("@ella:foo")
-}
-
-pub(crate) fn zara() -> &'static UserId {
-	user_id!("@zara:foo")
-}
-
-pub(crate) fn room_id() -> &'static RoomId {
-	room_id!("!test:foo")
-}
+pub(crate) fn alice() -> &'static UserId { user_id!("@alice:foo") }
+
+pub(crate) fn bob() -> &'static UserId { user_id!("@bob:foo") }
+
+pub(crate) fn charlie() -> &'static UserId { user_id!("@charlie:foo") }
+
+pub(crate) fn ella() -> &'static UserId { user_id!("@ella:foo") }
+
+pub(crate) fn zara() -> &'static UserId { user_id!("@zara:foo") }
+
+pub(crate) fn room_id() -> &'static RoomId { room_id!("!test:foo") }
 
 pub(crate) fn member_content_ban() -> Box<RawJsonValue> {
 	to_raw_json_value(&RoomMemberEventContent::new(MembershipState::Ban)).unwrap()
@@ -596,117 +584,4 @@
 		.into_iter()
 		.map(event_id)
 		.collect::<Vec<_>>()
-<<<<<<< HEAD
-}
-
-pub(crate) mod event {
-	use ruma::{
-		MilliSecondsSinceUnixEpoch, OwnedEventId, RoomId, UserId,
-		events::{TimelineEventType, pdu::Pdu},
-	};
-	use serde::{Deserialize, Serialize};
-	use serde_json::value::RawValue as RawJsonValue;
-
-	use crate::Event;
-
-	impl Event for PduEvent {
-		type Id = OwnedEventId;
-
-		fn event_id(&self) -> &Self::Id {
-			&self.event_id
-		}
-
-		fn room_id(&self) -> &RoomId {
-			match &self.rest {
-				| Pdu::RoomV1Pdu(ev) => &ev.room_id,
-				| Pdu::RoomV3Pdu(ev) => &ev.room_id,
-				#[allow(unreachable_patterns)]
-				| _ => unreachable!("new PDU version"),
-			}
-		}
-
-		fn sender(&self) -> &UserId {
-			match &self.rest {
-				| Pdu::RoomV1Pdu(ev) => &ev.sender,
-				| Pdu::RoomV3Pdu(ev) => &ev.sender,
-				#[allow(unreachable_patterns)]
-				| _ => unreachable!("new PDU version"),
-			}
-		}
-
-		fn event_type(&self) -> &TimelineEventType {
-			match &self.rest {
-				| Pdu::RoomV1Pdu(ev) => &ev.kind,
-				| Pdu::RoomV3Pdu(ev) => &ev.kind,
-				#[allow(unreachable_patterns)]
-				| _ => unreachable!("new PDU version"),
-			}
-		}
-
-		fn content(&self) -> &RawJsonValue {
-			match &self.rest {
-				| Pdu::RoomV1Pdu(ev) => &ev.content,
-				| Pdu::RoomV3Pdu(ev) => &ev.content,
-				#[allow(unreachable_patterns)]
-				| _ => unreachable!("new PDU version"),
-			}
-		}
-
-		fn origin_server_ts(&self) -> MilliSecondsSinceUnixEpoch {
-			match &self.rest {
-				| Pdu::RoomV1Pdu(ev) => ev.origin_server_ts,
-				| Pdu::RoomV3Pdu(ev) => ev.origin_server_ts,
-				#[allow(unreachable_patterns)]
-				| _ => unreachable!("new PDU version"),
-			}
-		}
-
-		fn state_key(&self) -> Option<&str> {
-			match &self.rest {
-				| Pdu::RoomV1Pdu(ev) => ev.state_key.as_deref(),
-				| Pdu::RoomV3Pdu(ev) => ev.state_key.as_deref(),
-				#[allow(unreachable_patterns)]
-				| _ => unreachable!("new PDU version"),
-			}
-		}
-
-		#[allow(refining_impl_trait)]
-		fn prev_events(&self) -> Box<dyn DoubleEndedIterator<Item = &Self::Id> + Send + '_> {
-			match &self.rest {
-				| Pdu::RoomV1Pdu(ev) => Box::new(ev.prev_events.iter().map(|(id, _)| id)),
-				| Pdu::RoomV3Pdu(ev) => Box::new(ev.prev_events.iter()),
-				#[allow(unreachable_patterns)]
-				| _ => unreachable!("new PDU version"),
-			}
-		}
-
-		#[allow(refining_impl_trait)]
-		fn auth_events(&self) -> Box<dyn DoubleEndedIterator<Item = &Self::Id> + Send + '_> {
-			match &self.rest {
-				| Pdu::RoomV1Pdu(ev) => Box::new(ev.auth_events.iter().map(|(id, _)| id)),
-				| Pdu::RoomV3Pdu(ev) => Box::new(ev.auth_events.iter()),
-				#[allow(unreachable_patterns)]
-				| _ => unreachable!("new PDU version"),
-			}
-		}
-
-		fn redacts(&self) -> Option<&Self::Id> {
-			match &self.rest {
-				| Pdu::RoomV1Pdu(ev) => ev.redacts.as_ref(),
-				| Pdu::RoomV3Pdu(ev) => ev.redacts.as_ref(),
-				#[allow(unreachable_patterns)]
-				| _ => unreachable!("new PDU version"),
-			}
-		}
-	}
-
-	#[derive(Clone, Debug, Deserialize, Serialize)]
-	#[allow(clippy::exhaustive_structs)]
-	pub(crate) struct PduEvent {
-		pub(crate) event_id: OwnedEventId,
-		#[serde(flatten)]
-		pub(crate) rest: Pdu,
-	}
-=======
->>>>>>> c6984afd
 }