mod builder;
mod count;
mod id;
mod raw_id;
mod redact;
#[cfg(test)]
mod tests;
mod unsigned;

use std::cmp::Ordering;

use ruma::{
	CanonicalJsonObject, CanonicalJsonValue, EventId, MilliSecondsSinceUnixEpoch, OwnedEventId,
	OwnedRoomId, OwnedServerName, OwnedUserId, RoomId, UInt, UserId, events::TimelineEventType,
};
use serde::{Deserialize, Serialize};
use serde_json::value::RawValue as RawJsonValue;

pub use self::{
	Count as PduCount, Id as PduId, Pdu as PduEvent, RawId as RawPduId,
	builder::{Builder, Builder as PduBuilder},
	count::Count,
	id::{ShortId, *},
	raw_id::*,
};
use super::{Event, StateKey};
use crate::Result;

/// Persistent Data Unit (Event)
#[derive(Clone, Deserialize, Serialize, Debug)]
pub struct Pdu {
	pub event_id: OwnedEventId,

	pub room_id: OwnedRoomId,

	pub sender: OwnedUserId,

	#[serde(skip_serializing_if = "Option::is_none")]
	pub origin: Option<OwnedServerName>,

	pub origin_server_ts: UInt,

	#[serde(rename = "type")]
	pub kind: TimelineEventType,

	pub content: Box<RawJsonValue>,

	#[serde(skip_serializing_if = "Option::is_none")]
	pub state_key: Option<StateKey>,

	pub prev_events: Vec<OwnedEventId>,

	pub depth: UInt,

	pub auth_events: Vec<OwnedEventId>,

	#[serde(skip_serializing_if = "Option::is_none")]
	pub redacts: Option<OwnedEventId>,

	#[serde(default, skip_serializing_if = "Option::is_none")]
	pub unsigned: Option<Box<RawJsonValue>>,

	pub hashes: EventHash,

	// BTreeMap<Box<ServerName>, BTreeMap<ServerSigningKeyId, String>>
	#[serde(default, skip_serializing_if = "Option::is_none")]
	pub signatures: Option<Box<RawJsonValue>>,
}

/// Content hashes of a PDU.
#[derive(Clone, Debug, Deserialize, Serialize)]
pub struct EventHash {
	/// The SHA-256 hash.
	pub sha256: String,
}

impl Pdu {
	pub fn from_id_val(event_id: &EventId, mut json: CanonicalJsonObject) -> Result<Self> {
		let event_id = CanonicalJsonValue::String(event_id.into());
		json.insert("event_id".into(), event_id);
		serde_json::to_value(json)
			.and_then(serde_json::from_value)
			.map_err(Into::into)
	}
}

impl Event for Pdu {
	#[inline]
	fn auth_events(&self) -> impl DoubleEndedIterator<Item = &EventId> + Clone + Send + '_ {
		self.auth_events.iter().map(AsRef::as_ref)
	}

	#[inline]
	fn content(&self) -> &RawJsonValue { &self.content }

	#[inline]
	fn event_id(&self) -> &EventId { &self.event_id }

	#[inline]
	fn origin_server_ts(&self) -> MilliSecondsSinceUnixEpoch {
		MilliSecondsSinceUnixEpoch(self.origin_server_ts)
	}

<<<<<<< HEAD
	fn event_id(&self) -> &Self::Id {
		&self.event_id
	}

	fn room_id(&self) -> &RoomId {
		&self.room_id
	}

	fn sender(&self) -> &UserId {
		&self.sender
	}

	fn event_type(&self) -> &TimelineEventType {
		&self.kind
	}

	fn content(&self) -> &RawJsonValue {
		&self.content
	}
=======
	#[inline]
	fn prev_events(&self) -> impl DoubleEndedIterator<Item = &EventId> + Clone + Send + '_ {
		self.prev_events.iter().map(AsRef::as_ref)
	}

	#[inline]
	fn redacts(&self) -> Option<&EventId> { self.redacts.as_deref() }

	#[inline]
	fn room_id(&self) -> &RoomId { &self.room_id }

	#[inline]
	fn sender(&self) -> &UserId { &self.sender }

	#[inline]
	fn state_key(&self) -> Option<&str> { self.state_key.as_deref() }

	#[inline]
	fn kind(&self) -> &TimelineEventType { &self.kind }

	#[inline]
	fn unsigned(&self) -> Option<&RawJsonValue> { self.unsigned.as_deref() }

	#[inline]
	fn as_mut_pdu(&mut self) -> &mut Pdu { self }

	#[inline]
	fn as_pdu(&self) -> &Pdu { self }

	#[inline]
	fn into_pdu(self) -> Pdu { self }

	#[inline]
	fn is_owned(&self) -> bool { true }
}

impl Event for &Pdu {
	#[inline]
	fn auth_events(&self) -> impl DoubleEndedIterator<Item = &EventId> + Clone + Send + '_ {
		self.auth_events.iter().map(AsRef::as_ref)
	}

	#[inline]
	fn content(&self) -> &RawJsonValue { &self.content }
>>>>>>> c6984afd

	#[inline]
	fn event_id(&self) -> &EventId { &self.event_id }

	#[inline]
	fn origin_server_ts(&self) -> MilliSecondsSinceUnixEpoch {
		MilliSecondsSinceUnixEpoch(self.origin_server_ts)
	}

<<<<<<< HEAD
	fn state_key(&self) -> Option<&str> {
		self.state_key.as_deref()
	}
=======
	#[inline]
	fn prev_events(&self) -> impl DoubleEndedIterator<Item = &EventId> + Clone + Send + '_ {
		self.prev_events.iter().map(AsRef::as_ref)
	}

	#[inline]
	fn redacts(&self) -> Option<&EventId> { self.redacts.as_deref() }

	#[inline]
	fn room_id(&self) -> &RoomId { &self.room_id }

	#[inline]
	fn sender(&self) -> &UserId { &self.sender }

	#[inline]
	fn state_key(&self) -> Option<&str> { self.state_key.as_deref() }
>>>>>>> c6984afd

	#[inline]
	fn kind(&self) -> &TimelineEventType { &self.kind }

	#[inline]
	fn unsigned(&self) -> Option<&RawJsonValue> { self.unsigned.as_deref() }

	#[inline]
	fn as_pdu(&self) -> &Pdu { self }

	#[inline]
	fn into_pdu(self) -> Pdu { self.clone() }

<<<<<<< HEAD
	fn redacts(&self) -> Option<&Self::Id> {
		self.redacts.as_ref()
	}
=======
	#[inline]
	fn is_owned(&self) -> bool { false }
>>>>>>> c6984afd
}

/// Prevent derived equality which wouldn't limit itself to event_id
impl Eq for Pdu {}

/// Equality determined by the Pdu's ID, not the memory representations.
impl PartialEq for Pdu {
	fn eq(&self, other: &Self) -> bool {
		self.event_id == other.event_id
	}
}

/// Ordering determined by the Pdu's ID, not the memory representations.
impl Ord for Pdu {
	fn cmp(&self, other: &Self) -> Ordering {
		self.event_id.cmp(&other.event_id)
	}
}

/// Ordering determined by the Pdu's ID, not the memory representations.
impl PartialOrd for Pdu {
	fn partial_cmp(&self, other: &Self) -> Option<Ordering> {
		Some(self.cmp(other))
	}
}<|MERGE_RESOLUTION|>--- conflicted
+++ resolved
@@ -101,27 +101,6 @@
 		MilliSecondsSinceUnixEpoch(self.origin_server_ts)
 	}
 
-<<<<<<< HEAD
-	fn event_id(&self) -> &Self::Id {
-		&self.event_id
-	}
-
-	fn room_id(&self) -> &RoomId {
-		&self.room_id
-	}
-
-	fn sender(&self) -> &UserId {
-		&self.sender
-	}
-
-	fn event_type(&self) -> &TimelineEventType {
-		&self.kind
-	}
-
-	fn content(&self) -> &RawJsonValue {
-		&self.content
-	}
-=======
 	#[inline]
 	fn prev_events(&self) -> impl DoubleEndedIterator<Item = &EventId> + Clone + Send + '_ {
 		self.prev_events.iter().map(AsRef::as_ref)
@@ -166,7 +145,6 @@
 
 	#[inline]
 	fn content(&self) -> &RawJsonValue { &self.content }
->>>>>>> c6984afd
 
 	#[inline]
 	fn event_id(&self) -> &EventId { &self.event_id }
@@ -176,11 +154,6 @@
 		MilliSecondsSinceUnixEpoch(self.origin_server_ts)
 	}
 
-<<<<<<< HEAD
-	fn state_key(&self) -> Option<&str> {
-		self.state_key.as_deref()
-	}
-=======
 	#[inline]
 	fn prev_events(&self) -> impl DoubleEndedIterator<Item = &EventId> + Clone + Send + '_ {
 		self.prev_events.iter().map(AsRef::as_ref)
@@ -197,7 +170,6 @@
 
 	#[inline]
 	fn state_key(&self) -> Option<&str> { self.state_key.as_deref() }
->>>>>>> c6984afd
 
 	#[inline]
 	fn kind(&self) -> &TimelineEventType { &self.kind }
@@ -211,14 +183,8 @@
 	#[inline]
 	fn into_pdu(self) -> Pdu { self.clone() }
 
-<<<<<<< HEAD
-	fn redacts(&self) -> Option<&Self::Id> {
-		self.redacts.as_ref()
-	}
-=======
 	#[inline]
 	fn is_owned(&self) -> bool { false }
->>>>>>> c6984afd
 }
 
 /// Prevent derived equality which wouldn't limit itself to event_id
@@ -226,21 +192,15 @@
 
 /// Equality determined by the Pdu's ID, not the memory representations.
 impl PartialEq for Pdu {
-	fn eq(&self, other: &Self) -> bool {
-		self.event_id == other.event_id
-	}
+	fn eq(&self, other: &Self) -> bool { self.event_id == other.event_id }
 }
 
 /// Ordering determined by the Pdu's ID, not the memory representations.
 impl Ord for Pdu {
-	fn cmp(&self, other: &Self) -> Ordering {
-		self.event_id.cmp(&other.event_id)
-	}
+	fn cmp(&self, other: &Self) -> Ordering { self.event_id.cmp(&other.event_id) }
 }
 
 /// Ordering determined by the Pdu's ID, not the memory representations.
 impl PartialOrd for Pdu {
-	fn partial_cmp(&self, other: &Self) -> Option<Ordering> {
-		Some(self.cmp(other))
-	}
+	fn partial_cmp(&self, other: &Self) -> Option<Ordering> { Some(self.cmp(other)) }
 }