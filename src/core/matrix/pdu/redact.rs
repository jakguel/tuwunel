--- conflicted
+++ resolved
@@ -25,16 +25,5 @@
 
 	self.content = to_raw_value(&content).expect("Failed to serialize content");
 
-<<<<<<< HEAD
-	match *room_version {
-		| V1 | V2 | V3 | V4 | V5 | V6 | V7 | V8 | V9 | V10 => self.redacts.clone(),
-		| _ => {
-			self.get_content::<RoomRedactionEventContent>()
-				.ok()?
-				.redacts
-		},
-	}
-=======
 	Ok(())
->>>>>>> c6984afd
 }