use std::{path::PathBuf, sync::Arc};

use tokio::{runtime, sync::Mutex};
use tuwunel_core::{
	Error, Result,
	config::Config,
	info,
	log::Log,
	utils::{stream, sys},
};

use crate::{clap::Args, logging::TracingFlameGuard};

/// Server runtime state; complete
pub(crate) struct Server {
	/// Server runtime state; public portion
	pub(crate) server: Arc<tuwunel_core::Server>,

	pub(crate) services: Mutex<Option<Arc<tuwunel_service::Services>>>,

	_tracing_flame_guard: TracingFlameGuard,

	#[cfg(feature = "sentry_telemetry")]
	_sentry_guard: Option<::sentry::ClientInitGuard>,

	#[cfg(all(tuwunel_mods, feature = "tuwunel_mods"))]
	// Module instances; TODO: move to mods::loaded mgmt vector
	pub(crate) mods: tokio::sync::RwLock<Vec<tuwunel_core::mods::Module>>,
}

impl Server {
	pub(crate) fn new(
		args: &Args,
		runtime: Option<&runtime::Handle>,
	) -> Result<Arc<Self>, Error> {
		let _runtime_guard = runtime.map(runtime::Handle::enter);

		let config_paths = args
			.config
			.as_deref()
			.into_iter()
			.flat_map(<[_]>::iter)
			.map(PathBuf::as_path);

		let config = Config::load(config_paths)
			.and_then(|raw| crate::clap::update(raw, args))
			.and_then(|raw| Config::new(&raw))?;

		let (tracing_reload_handle, tracing_flame_guard, capture) =
			crate::logging::init(&config)?;

		config.check()?;

		#[cfg(feature = "sentry_telemetry")]
		let sentry_guard = crate::sentry::init(&config);

		#[cfg(unix)]
		sys::maximize_fd_limit()
			.expect("Unable to increase maximum soft and hard file descriptor limit");

		let (_old_width, _new_width) = stream::set_width(config.stream_width_default);
		let (_old_amp, _new_amp) = stream::set_amplification(config.stream_amplification);

		info!(
			server_name = %config.server_name,
			database_path = ?config.database_path,
			log_levels = %config.log,
			"{}",
			tuwunel_core::version(),
		);

		let logger = Log { reload: tracing_reload_handle, capture };

		Ok(Arc::new(Self {
<<<<<<< HEAD
			server: Arc::new(tuwunel_core::Server::new(
				config,
				runtime.cloned(),
				Log { reload: tracing_reload_handle, capture },
			)),
=======
			server: Arc::new(tuwunel_core::Server::new(config, runtime.cloned(), logger)),
>>>>>>> c6984afd

			services: None.into(),

			_tracing_flame_guard: tracing_flame_guard,

			#[cfg(feature = "sentry_telemetry")]
			_sentry_guard: sentry_guard,

			#[cfg(all(tuwunel_mods, feature = "tuwunel_mods"))]
			mods: tokio::sync::RwLock::new(Vec::new()),
		}))
	}
}<|MERGE_RESOLUTION|>--- conflicted
+++ resolved
@@ -72,15 +72,7 @@
 		let logger = Log { reload: tracing_reload_handle, capture };
 
 		Ok(Arc::new(Self {
-<<<<<<< HEAD
-			server: Arc::new(tuwunel_core::Server::new(
-				config,
-				runtime.cloned(),
-				Log { reload: tracing_reload_handle, capture },
-			)),
-=======
 			server: Arc::new(tuwunel_core::Server::new(config, runtime.cloned(), logger)),
->>>>>>> c6984afd
 
 			services: None.into(),
 
