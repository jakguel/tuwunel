--- conflicted
+++ resolved
@@ -247,20 +247,16 @@
 	match self
 		.services
 		.sending
-		.send_federation_request(
-			&server,
-			ruma::api::federation::event::get_event::v1::Request {
-				event_id: event_id.clone(),
-				include_unredacted_content: None,
-			},
-		)
+		.send_federation_request(&server, ruma::api::federation::event::get_event::v1::Request {
+			event_id: event_id.clone(),
+			include_unredacted_content: None,
+		})
 		.await
 	{
-		| Err(e) => {
+		| Err(e) =>
 			return Err!(
 				"Remote server did not have PDU or failed sending request to remote server: {e}"
-			);
-		},
+			),
 		| Ok(response) => {
 			let json: CanonicalJsonObject =
 				serde_json::from_str(response.pdu.get()).map_err(|e| {
@@ -406,9 +402,8 @@
 			.reload
 			.reload(&old_filter_layer, Some(handles))
 		{
-			| Err(e) => {
-				return Err!("Failed to modify and reload the global tracing log level: {e}");
-			},
+			| Err(e) =>
+				return Err!("Failed to modify and reload the global tracing log level: {e}"),
 			| Ok(()) => {
 				let value = &self.services.server.config.log;
 				let out = format!("Successfully changed log level back to config value {value}");
@@ -430,14 +425,12 @@
 			.reload
 			.reload(&new_filter_layer, Some(handles))
 		{
-			| Ok(()) => {
+			| Ok(()) =>
 				return self
 					.write_str("Successfully changed log level")
-					.await;
-			},
-			| Err(e) => {
-				return Err!("Failed to modify and reload the global tracing log level: {e}");
-			},
+					.await,
+			| Err(e) =>
+				return Err!("Failed to modify and reload the global tracing log level: {e}"),
 		}
 	}
 
@@ -603,20 +596,10 @@
 	let remote_state_response = self
 		.services
 		.sending
-<<<<<<< HEAD
-		.send_federation_request(
-			&server_name,
-			get_room_state::v1::Request {
-				room_id: room_id.clone(),
-				event_id: first_pdu.event_id.clone(),
-			},
-		)
-=======
 		.send_federation_request(&server_name, get_room_state::v1::Request {
 			room_id: room_id.clone(),
 			event_id: first_pdu.event_id().to_owned(),
 		})
->>>>>>> c6984afd
 		.await?;
 
 	for pdu in remote_state_response.pdus.clone() {
