use std::{
	collections::{BTreeSet, HashMap},
	fmt::{Debug, Write},
	mem::size_of,
	sync::{Arc, Mutex},
};

use async_trait::async_trait;
use futures::{Stream, StreamExt};
use lru_cache::LruCache;
use ruma::{EventId, RoomId};
use tuwunel_core::{
	Result,
	arrayvec::ArrayVec,
	at, checked, err, expected, implement, utils,
	utils::{bytes, math::usize_from_f64, stream::IterStream},
};
use tuwunel_database::Map;

use crate::{
	Dep, rooms,
	rooms::short::{ShortEventId, ShortId, ShortStateHash, ShortStateKey},
};

pub struct Service {
	pub stateinfo_cache: Mutex<StateInfoLruCache>,
	db: Data,
	services: Services,
}

struct Services {
	short: Dep<rooms::short::Service>,
	state: Dep<rooms::state::Service>,
}

struct Data {
	shortstatehash_statediff: Arc<Map>,
}

#[derive(Clone)]
struct StateDiff {
	parent: Option<ShortStateHash>,
	added: Arc<CompressedState>,
	removed: Arc<CompressedState>,
}

#[derive(Clone, Default)]
pub struct ShortStateInfo {
	pub shortstatehash: ShortStateHash,
	pub full_state: Arc<CompressedState>,
	pub added: Arc<CompressedState>,
	pub removed: Arc<CompressedState>,
}

#[derive(Clone, Default)]
pub struct HashSetCompressStateEvent {
	pub shortstatehash: ShortStateHash,
	pub added: Arc<CompressedState>,
	pub removed: Arc<CompressedState>,
}

type StateInfoLruCache = LruCache<ShortStateHash, ShortStateInfoVec>;
type ShortStateInfoVec = Vec<ShortStateInfo>;
type ParentStatesVec = Vec<ShortStateInfo>;

pub type CompressedState = BTreeSet<CompressedStateEvent>;
pub type CompressedStateEvent = [u8; 2 * size_of::<ShortId>()];

#[async_trait]
impl crate::Service for Service {
	fn build(args: crate::Args<'_>) -> Result<Arc<Self>> {
		let config = &args.server.config;
		let cache_capacity =
			f64::from(config.stateinfo_cache_capacity) * config.cache_capacity_modifier;
		Ok(Arc::new(Self {
			stateinfo_cache: LruCache::new(usize_from_f64(cache_capacity)?).into(),
			db: Data {
				shortstatehash_statediff: args.db["shortstatehash_statediff"].clone(),
			},
			services: Services {
				short: args.depend::<rooms::short::Service>("rooms::short"),
				state: args.depend::<rooms::state::Service>("rooms::state"),
			},
		}))
	}

	async fn memory_usage(&self, out: &mut (dyn Write + Send)) -> Result {
		let (cache_len, ents) = {
			let cache = self.stateinfo_cache.lock().expect("locked");
			let ents = cache
				.iter()
				.map(at!(1))
				.flat_map(|vec| vec.iter())
				.fold(HashMap::new(), |mut ents, ssi| {
					for cs in &[&ssi.added, &ssi.removed, &ssi.full_state] {
						ents.insert(Arc::as_ptr(cs), compressed_state_size(cs));
					}

					ents
				});

			(cache.len(), ents)
		};

		let ents_len = ents.len();
		let bytes = ents
			.values()
			.copied()
			.fold(0_usize, usize::saturating_add);

		let bytes = bytes::pretty(bytes);
		writeln!(out, "stateinfo_cache: {cache_len} {ents_len} ({bytes})")?;

		Ok(())
	}

	async fn clear_cache(&self) {
		self.stateinfo_cache
			.lock()
			.expect("locked")
			.clear();
	}

	fn name(&self) -> &str {
		crate::service::make_name(std::module_path!())
	}
}

/// Returns a stack with info on shortstatehash, full state, added diff and
/// removed diff for the selected shortstatehash and each parent layer.
#[implement(Service)]
#[tracing::instrument(name = "load", level = "debug", skip(self))]
pub async fn load_shortstatehash_info(
	&self,
	shortstatehash: ShortStateHash,
) -> Result<ShortStateInfoVec> {
	if let Some(r) = self
		.stateinfo_cache
		.lock()?
		.get_mut(&shortstatehash)
	{
		return Ok(r.clone());
	}

	let stack = self
		.new_shortstatehash_info(shortstatehash)
		.await?;

	self.cache_shortstatehash_info(shortstatehash, stack.clone())
		.await?;

	Ok(stack)
}

/// Returns a stack with info on shortstatehash, full state, added diff and
/// removed diff for the selected shortstatehash and each parent layer.
#[implement(Service)]
#[tracing::instrument(
		name = "cache",
		level = "debug",
		skip_all,
		fields(
			?shortstatehash,
			stack = stack.len(),
		),
	)]
async fn cache_shortstatehash_info(
	&self,
	shortstatehash: ShortStateHash,
	stack: ShortStateInfoVec,
) -> Result {
	self.stateinfo_cache
		.lock()?
		.insert(shortstatehash, stack);

	Ok(())
}

#[implement(Service)]
async fn new_shortstatehash_info(
	&self,
	shortstatehash: ShortStateHash,
) -> Result<ShortStateInfoVec> {
	let StateDiff { parent, added, removed } = self.get_statediff(shortstatehash).await?;

	let Some(parent) = parent else {
		return Ok(vec![ShortStateInfo {
			shortstatehash,
			full_state: added.clone(),
			added,
			removed,
		}]);
	};

	let mut stack = Box::pin(self.load_shortstatehash_info(parent)).await?;
	let top = stack.last().expect("at least one frame");

	let mut full_state = (*top.full_state).clone();
	full_state.extend(added.iter().copied());

	let removed = (*removed).clone();
	for r in &removed {
		full_state.remove(r);
	}

	stack.push(ShortStateInfo {
		shortstatehash,
		added,
		removed: Arc::new(removed),
		full_state: Arc::new(full_state),
	});

	Ok(stack)
}

<<<<<<< HEAD
		if parent_states.is_empty() {
			// There is no parent layer, create a new state
			self.save_statediff(
				shortstatehash,
				&StateDiff {
					parent: None,
					added: statediffnew,
					removed: statediffremoved,
				},
			);
=======
#[implement(Service)]
pub fn compress_state_events<'a, I>(
	&'a self,
	state: I,
) -> impl Stream<Item = CompressedStateEvent> + Send + 'a
where
	I: Iterator<Item = (&'a ShortStateKey, &'a EventId)> + Clone + Debug + Send + 'a,
{
	let event_ids = state.clone().map(at!(1));

	let short_event_ids = self
		.services
		.short
		.multi_get_or_create_shorteventid(event_ids);

	state
		.stream()
		.map(at!(0))
		.zip(short_event_ids)
		.map(|(shortstatekey, shorteventid)| compress_state_event(*shortstatekey, shorteventid))
}
>>>>>>> c6984afd

#[implement(Service)]
pub async fn compress_state_event(
	&self,
	shortstatekey: ShortStateKey,
	event_id: &EventId,
) -> CompressedStateEvent {
	let shorteventid = self
		.services
		.short
		.get_or_create_shorteventid(event_id)
		.await;

	compress_state_event(shortstatekey, shorteventid)
}

/// Creates a new shortstatehash that often is just a diff to an already
/// existing shortstatehash and therefore very efficient.
///
/// There are multiple layers of diffs. The bottom layer 0 always contains
/// the full state. Layer 1 contains diffs to states of layer 0, layer 2
/// diffs to layer 1 and so on. If layer n > 0 grows too big, it will be
/// combined with layer n-1 to create a new diff on layer n-1 that's
/// based on layer n-2. If that layer is also too big, it will recursively
/// fix above layers too.
///
/// * `shortstatehash` - Shortstatehash of this state
/// * `statediffnew` - Added to base. Each vec is shortstatekey+shorteventid
/// * `statediffremoved` - Removed from base. Each vec is
///   shortstatekey+shorteventid
/// * `diff_to_sibling` - Approximately how much the diff grows each time for
///   this layer
/// * `parent_states` - A stack with info on shortstatehash, full state, added
///   diff and removed diff for each parent layer
#[implement(Service)]
pub fn save_state_from_diff(
	&self,
	shortstatehash: ShortStateHash,
	statediffnew: Arc<CompressedState>,
	statediffremoved: Arc<CompressedState>,
	diff_to_sibling: usize,
	mut parent_states: ParentStatesVec,
) -> Result {
	let statediffnew_len = statediffnew.len();
	let statediffremoved_len = statediffremoved.len();
	let diffsum = checked!(statediffnew_len + statediffremoved_len)?;

	if parent_states.len() > 3 {
		// Number of layers
		// To many layers, we have to go deeper
		let parent = parent_states
			.pop()
			.expect("parent must have a state");

		let mut parent_new = (*parent.added).clone();
		let mut parent_removed = (*parent.removed).clone();

		for removed in statediffremoved.iter() {
			if !parent_new.remove(removed) {
				// It was not added in the parent and we removed it
				parent_removed.insert(*removed);
			}
			// Else it was added in the parent and we removed it again. We
			// can forget this change
		}

<<<<<<< HEAD
			self.save_state_from_diff(
				shortstatehash,
				Arc::new(parent_new),
				Arc::new(parent_removed),
				diffsum,
				parent_states,
			)?;
		} else {
			// Diff small enough, we add diff as layer on top of parent
			self.save_statediff(
				shortstatehash,
				&StateDiff {
					parent: Some(parent.shortstatehash),
					added: statediffnew,
					removed: statediffremoved,
				},
			);
=======
		for new in statediffnew.iter() {
			if !parent_removed.remove(new) {
				// It was not touched in the parent and we added it
				parent_new.insert(*new);
			}
			// Else it was removed in the parent and we added it again. We
			// can forget this change
>>>>>>> c6984afd
		}

		self.save_state_from_diff(
			shortstatehash,
			Arc::new(parent_new),
			Arc::new(parent_removed),
			diffsum,
			parent_states,
		)?;

		return Ok(());
	}

	if parent_states.is_empty() {
		// There is no parent layer, create a new state
		self.save_statediff(shortstatehash, &StateDiff {
			parent: None,
			added: statediffnew,
			removed: statediffremoved,
		});

		return Ok(());
	}

	// Else we have two options.
	// 1. We add the current diff on top of the parent layer.
	// 2. We replace a layer above

	let parent = parent_states
		.pop()
		.expect("parent must have a state");
	let parent_added_len = parent.added.len();
	let parent_removed_len = parent.removed.len();
	let parent_diff = checked!(parent_added_len + parent_removed_len)?;

	if checked!(diffsum * diffsum)? >= checked!(2 * diff_to_sibling * parent_diff)? {
		// Diff too big, we replace above layer(s)
		let mut parent_new = (*parent.added).clone();
		let mut parent_removed = (*parent.removed).clone();

		for removed in statediffremoved.iter() {
			if !parent_new.remove(removed) {
				// It was not added in the parent and we removed it
				parent_removed.insert(*removed);
			}
			// Else it was added in the parent and we removed it again. We
			// can forget this change
		}

		for new in statediffnew.iter() {
			if !parent_removed.remove(new) {
				// It was not touched in the parent and we added it
				parent_new.insert(*new);
			}
			// Else it was removed in the parent and we added it again. We
			// can forget this change
		}

		self.save_state_from_diff(
			shortstatehash,
			Arc::new(parent_new),
			Arc::new(parent_removed),
			diffsum,
			parent_states,
		)?;
	} else {
		// Diff small enough, we add diff as layer on top of parent
		self.save_statediff(shortstatehash, &StateDiff {
			parent: Some(parent.shortstatehash),
			added: statediffnew,
			removed: statediffremoved,
		});
	}

	Ok(())
}

/// Returns the new shortstatehash, and the state diff from the previous
/// room state
#[implement(Service)]
#[tracing::instrument(skip(self, new_state_ids_compressed), level = "debug")]
pub async fn save_state(
	&self,
	room_id: &RoomId,
	new_state_ids_compressed: Arc<CompressedState>,
) -> Result<HashSetCompressStateEvent> {
	let previous_shortstatehash = self
		.services
		.state
		.get_room_shortstatehash(room_id)
		.await
		.ok();

	let state_hash = utils::calculate_hash(
		new_state_ids_compressed
			.iter()
			.map(|bytes| &bytes[..]),
	);

	let (new_shortstatehash, already_existed) = self
		.services
		.short
		.get_or_create_shortstatehash(&state_hash)
		.await;

	if Some(new_shortstatehash) == previous_shortstatehash {
		return Ok(HashSetCompressStateEvent {
			shortstatehash: new_shortstatehash,
			..Default::default()
		});
	}

	let states_parents = if let Some(p) = previous_shortstatehash {
		self.load_shortstatehash_info(p)
			.await
			.unwrap_or_default()
	} else {
		ShortStateInfoVec::new()
	};

	let (statediffnew, statediffremoved) = if let Some(parent_stateinfo) = states_parents.last() {
		let statediffnew: CompressedState = new_state_ids_compressed
			.difference(&parent_stateinfo.full_state)
			.copied()
			.collect();

		let statediffremoved: CompressedState = parent_stateinfo
			.full_state
			.difference(&new_state_ids_compressed)
			.copied()
			.collect();

		(Arc::new(statediffnew), Arc::new(statediffremoved))
	} else {
		(new_state_ids_compressed, Arc::new(CompressedState::new()))
	};

	if !already_existed {
		self.save_state_from_diff(
			new_shortstatehash,
			statediffnew.clone(),
			statediffremoved.clone(),
			2, // every state change is 2 event changes on average
			states_parents,
		)?;
	}

	Ok(HashSetCompressStateEvent {
		shortstatehash: new_shortstatehash,
		added: statediffnew,
		removed: statediffremoved,
	})
}

#[implement(Service)]
#[tracing::instrument(skip(self), level = "debug", name = "get")]
async fn get_statediff(&self, shortstatehash: ShortStateHash) -> Result<StateDiff> {
	const BUFSIZE: usize = size_of::<ShortStateHash>();
	const STRIDE: usize = size_of::<ShortStateHash>();

	let value = self
		.db
		.shortstatehash_statediff
		.aqry::<BUFSIZE, _>(&shortstatehash)
		.await
		.map_err(|e| {
			err!(Database("Failed to find StateDiff from short {shortstatehash:?}: {e}"))
		})?;

	let parent = utils::u64_from_bytes(&value[0..size_of::<u64>()])
		.ok()
		.take_if(|parent| *parent != 0);

	debug_assert!(value.len() % STRIDE == 0, "value not aligned to stride");
	let _num_values = value.len() / STRIDE;

	let mut add_mode = true;
	let mut added = CompressedState::new();
	let mut removed = CompressedState::new();

	let mut i = STRIDE;
	while let Some(v) = value.get(i..expected!(i + 2 * STRIDE)) {
		if add_mode && v.starts_with(&0_u64.to_be_bytes()) {
			add_mode = false;
			i = expected!(i + STRIDE);
			continue;
		}
		if add_mode {
			added.insert(v.try_into()?);
		} else {
			removed.insert(v.try_into()?);
		}
		i = expected!(i + 2 * STRIDE);
	}

	Ok(StateDiff {
		parent,
		added: Arc::new(added),
		removed: Arc::new(removed),
	})
}

#[implement(Service)]
fn save_statediff(&self, shortstatehash: ShortStateHash, diff: &StateDiff) {
	let mut value = Vec::<u8>::with_capacity(
		2_usize
			.saturating_add(diff.added.len())
			.saturating_add(diff.removed.len()),
	);

	let parent = diff.parent.unwrap_or(0_u64);
	value.extend_from_slice(&parent.to_be_bytes());

	for new in diff.added.iter() {
		value.extend_from_slice(&new[..]);
	}

	if !diff.removed.is_empty() {
		value.extend_from_slice(&0_u64.to_be_bytes());
		for removed in diff.removed.iter() {
			value.extend_from_slice(&removed[..]);
		}
	}

	self.db
		.shortstatehash_statediff
		.insert(&shortstatehash.to_be_bytes(), &value);
}

#[inline]
#[must_use]
pub(crate) fn compress_state_event(
	shortstatekey: ShortStateKey,
	shorteventid: ShortEventId,
) -> CompressedStateEvent {
	const SIZE: usize = size_of::<CompressedStateEvent>();

	let mut v = ArrayVec::<u8, SIZE>::new();
	v.extend(shortstatekey.to_be_bytes());
	v.extend(shorteventid.to_be_bytes());
	v.as_ref()
		.try_into()
		.expect("failed to create CompressedStateEvent")
}

#[inline]
#[must_use]
pub(crate) fn parse_compressed_state_event(
	compressed_event: CompressedStateEvent,
) -> (ShortStateKey, ShortEventId) {
	use utils::u64_from_u8;

	let shortstatekey = u64_from_u8(&compressed_event[0..size_of::<ShortStateKey>()]);
	let shorteventid = u64_from_u8(&compressed_event[size_of::<ShortStateKey>()..]);

	(shortstatekey, shorteventid)
}

#[inline]
fn compressed_state_size(compressed_state: &CompressedState) -> usize {
	compressed_state
		.len()
		.checked_mul(size_of::<CompressedStateEvent>())
		.expect("CompressedState size overflow")
}<|MERGE_RESOLUTION|>--- conflicted
+++ resolved
@@ -121,9 +121,7 @@
 			.clear();
 	}
 
-	fn name(&self) -> &str {
-		crate::service::make_name(std::module_path!())
-	}
+	fn name(&self) -> &str { crate::service::make_name(std::module_path!()) }
 }
 
 /// Returns a stack with info on shortstatehash, full state, added diff and
@@ -213,18 +211,6 @@
 	Ok(stack)
 }
 
-<<<<<<< HEAD
-		if parent_states.is_empty() {
-			// There is no parent layer, create a new state
-			self.save_statediff(
-				shortstatehash,
-				&StateDiff {
-					parent: None,
-					added: statediffnew,
-					removed: statediffremoved,
-				},
-			);
-=======
 #[implement(Service)]
 pub fn compress_state_events<'a, I>(
 	&'a self,
@@ -246,7 +232,6 @@
 		.zip(short_event_ids)
 		.map(|(shortstatekey, shorteventid)| compress_state_event(*shortstatekey, shorteventid))
 }
->>>>>>> c6984afd
 
 #[implement(Service)]
 pub async fn compress_state_event(
@@ -313,25 +298,6 @@
 			// can forget this change
 		}
 
-<<<<<<< HEAD
-			self.save_state_from_diff(
-				shortstatehash,
-				Arc::new(parent_new),
-				Arc::new(parent_removed),
-				diffsum,
-				parent_states,
-			)?;
-		} else {
-			// Diff small enough, we add diff as layer on top of parent
-			self.save_statediff(
-				shortstatehash,
-				&StateDiff {
-					parent: Some(parent.shortstatehash),
-					added: statediffnew,
-					removed: statediffremoved,
-				},
-			);
-=======
 		for new in statediffnew.iter() {
 			if !parent_removed.remove(new) {
 				// It was not touched in the parent and we added it
@@ -339,7 +305,6 @@
 			}
 			// Else it was removed in the parent and we added it again. We
 			// can forget this change
->>>>>>> c6984afd
 		}
 
 		self.save_state_from_diff(
